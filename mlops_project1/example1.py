--- conflicted
+++ resolved
@@ -1,6 +1,3 @@
-<<<<<<< HEAD
 print("new code pr")
-=======
 print("HELLO WORLD!!")
-print("HELLO FROM FEATURE 1!")
->>>>>>> 0c5bd8f9
+print("HELLO FROM FEATURE 1!")